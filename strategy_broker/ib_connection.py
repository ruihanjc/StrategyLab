import requests
import urllib3
import yaml
import os
import re
import time

class IBConnection:
    def __init__(self):
        path = os.path.abspath(os.path.join(os.path.dirname(__file__), 'config', 'private_config.yaml'))
        with open(path, 'r') as file:
            content = file.read()
            content = re.sub(r'\$\{([^}]+)\}', lambda m: os.getenv(m.group(1), ''), content)
            self.config = yaml.safe_load(content)

<<<<<<< HEAD
        account_config = self.config.get("IBKR_ACCOUNT", {})
        self.base_url = account_config.get('client_portal_url', 'https://localhost:5000/v1/api/')
        
        # Disable SSL warnings for the self-signed certificate used by the gateway
        urllib3.disable_warnings(urllib3.exceptions.InsecureRequestWarning)
        
        self.session = requests.Session()
        self.session.verify = False

    def connect(self):
        """
        Checks authentication status against the Client Portal API.
        Returns True if authenticated, False otherwise.
        """
        endpoint = "iserver/auth/status"
        try:
            response = self.session.get(f"{self.base_url}{endpoint}")
            if response.status_code == 200:
                auth_status = response.json()
                if auth_status.get("loggedIn"):
                    print("Successfully connected and authenticated with IBKR Client Portal.")
                    return True
                else:
                    print("Connected to IBKR Client Portal, but not logged in.")
                    return False
            else:
                print(f"Failed to connect. Status code: {response.status_code}")
                print("Response:", response.text)
                return False
        except requests.exceptions.RequestException as e:
            print(f"An error occurred: {e}")
            print("Please ensure the IBKR Client Portal Gateway is running.")
            return False
=======
        self.ib = IB()
        self._client_id = None

    def _generate_client_id(self):
        if self._client_id is None:
            self._client_id = int((time.time() * 1000) % 10000) + os.getpid() % 1000
        return self._client_id

    def connect(self):
        if not self.ib.isConnected():
            account_config = self.config["IBKR_ACCOUNT"]
            client_id = self._generate_client_id()
            self.ib.connect(
                account_config['ib_ipaddress'],
                account_config['ib_port'],
                clientId=client_id
            )
        return self.ib
>>>>>>> 04c82999

    def disconnect(self):
        """
        Logs out from the Client Portal API session.
        """
        endpoint = "logout"
        try:
            response = self.session.post(f"{self.base_url}{endpoint}", json={})
            if response.status_code == 200:
                print("Successfully logged out from IBKR Client Portal.")
            else:
                print(f"Failed to logout. Status code: {response.status_code}")
                print("Response:", response.text)
        except requests.exceptions.RequestException as e:
            print(f"An error occurred during logout: {e}")

    def get_account_summary(self):
        """
        Retrieves account information.
        """
        endpoint = "iserver/accounts"
        try:
            response = self.session.get(f"{self.base_url}{endpoint}")
            if response.status_code == 200:
                return response.json()
            else:
                print(f"Failed to get account summary. Status code: {response.status_code}")
                print("Response:", response.text)
                return None
        except requests.exceptions.RequestException as e:
            print(f"An error occurred while fetching account summary: {e}")
            return None

    def get_conid(self, ticker):
        """
        Gets the contract ID for a given ticker symbol.
        """
        endpoint = "iserver/secdef/search"
        params = {"symbol": ticker, "secType": "STK"}
        try:
            response = self.session.post(f"{self.base_url}{endpoint}", json=params)
            if response.status_code == 200:
                results = response.json()
                if results:
                    return results[0]['conid']
                else:
                    print(f"No conid found for ticker: {ticker}")
                    return None
            else:
                print(f"Failed to get conid. Status code: {response.status_code}")
                print("Response:", response.text)
                return None
        except requests.exceptions.RequestException as e:
            print(f"An error occurred while fetching conid: {e}")
            return None

    def get_historical_data(self, conid, period, bar):
        """
        Fetches historical market data.
        """
        endpoint = "iserver/marketdata/history"
        params = {"conid": conid, "period": period, "bar": bar}
        try:
            response = self.session.get(f"{self.base_url}{endpoint}", params=params)
            if response.status_code == 200:
                return response.json().get('data', [])
            else:
                print(f"Failed to get historical data. Status code: {response.status_code}")
                print("Response:", response.text)
                return []
        except requests.exceptions.RequestException as e:
            print(f"An error occurred while fetching historical data: {e}")
            return []<|MERGE_RESOLUTION|>--- conflicted
+++ resolved
@@ -1,53 +1,21 @@
-import requests
-import urllib3
+from ib_insync import IB
 import yaml
 import os
 import re
 import time
 
-class IBConnection:
+from ibapi.wrapper import *
+
+
+class IBConnection():
     def __init__(self):
-        path = os.path.abspath(os.path.join(os.path.dirname(__file__), 'config', 'private_config.yaml'))
+        path = os.path.abspath(__file__ + '/../config/private_config.yaml')
         with open(path, 'r') as file:
             content = file.read()
-            content = re.sub(r'\$\{([^}]+)\}', lambda m: os.getenv(m.group(1), ''), content)
+            # Substitute environment variables ${VAR_NAME} using same method as ConfigManager
+            content = re.sub(r'\$\{([^}]+)}', lambda m: os.getenv(m.group(1), ''), content)
             self.config = yaml.safe_load(content)
 
-<<<<<<< HEAD
-        account_config = self.config.get("IBKR_ACCOUNT", {})
-        self.base_url = account_config.get('client_portal_url', 'https://localhost:5000/v1/api/')
-        
-        # Disable SSL warnings for the self-signed certificate used by the gateway
-        urllib3.disable_warnings(urllib3.exceptions.InsecureRequestWarning)
-        
-        self.session = requests.Session()
-        self.session.verify = False
-
-    def connect(self):
-        """
-        Checks authentication status against the Client Portal API.
-        Returns True if authenticated, False otherwise.
-        """
-        endpoint = "iserver/auth/status"
-        try:
-            response = self.session.get(f"{self.base_url}{endpoint}")
-            if response.status_code == 200:
-                auth_status = response.json()
-                if auth_status.get("loggedIn"):
-                    print("Successfully connected and authenticated with IBKR Client Portal.")
-                    return True
-                else:
-                    print("Connected to IBKR Client Portal, but not logged in.")
-                    return False
-            else:
-                print(f"Failed to connect. Status code: {response.status_code}")
-                print("Response:", response.text)
-                return False
-        except requests.exceptions.RequestException as e:
-            print(f"An error occurred: {e}")
-            print("Please ensure the IBKR Client Portal Gateway is running.")
-            return False
-=======
         self.ib = IB()
         self._client_id = None
 
@@ -66,77 +34,9 @@
                 clientId=client_id
             )
         return self.ib
->>>>>>> 04c82999
 
     def disconnect(self):
-        """
-        Logs out from the Client Portal API session.
-        """
-        endpoint = "logout"
-        try:
-            response = self.session.post(f"{self.base_url}{endpoint}", json={})
-            if response.status_code == 200:
-                print("Successfully logged out from IBKR Client Portal.")
-            else:
-                print(f"Failed to logout. Status code: {response.status_code}")
-                print("Response:", response.text)
-        except requests.exceptions.RequestException as e:
-            print(f"An error occurred during logout: {e}")
+        self.ib.disconnect()
 
-    def get_account_summary(self):
-        """
-        Retrieves account information.
-        """
-        endpoint = "iserver/accounts"
-        try:
-            response = self.session.get(f"{self.base_url}{endpoint}")
-            if response.status_code == 200:
-                return response.json()
-            else:
-                print(f"Failed to get account summary. Status code: {response.status_code}")
-                print("Response:", response.text)
-                return None
-        except requests.exceptions.RequestException as e:
-            print(f"An error occurred while fetching account summary: {e}")
-            return None
-
-    def get_conid(self, ticker):
-        """
-        Gets the contract ID for a given ticker symbol.
-        """
-        endpoint = "iserver/secdef/search"
-        params = {"symbol": ticker, "secType": "STK"}
-        try:
-            response = self.session.post(f"{self.base_url}{endpoint}", json=params)
-            if response.status_code == 200:
-                results = response.json()
-                if results:
-                    return results[0]['conid']
-                else:
-                    print(f"No conid found for ticker: {ticker}")
-                    return None
-            else:
-                print(f"Failed to get conid. Status code: {response.status_code}")
-                print("Response:", response.text)
-                return None
-        except requests.exceptions.RequestException as e:
-            print(f"An error occurred while fetching conid: {e}")
-            return None
-
-    def get_historical_data(self, conid, period, bar):
-        """
-        Fetches historical market data.
-        """
-        endpoint = "iserver/marketdata/history"
-        params = {"conid": conid, "period": period, "bar": bar}
-        try:
-            response = self.session.get(f"{self.base_url}{endpoint}", params=params)
-            if response.status_code == 200:
-                return response.json().get('data', [])
-            else:
-                print(f"Failed to get historical data. Status code: {response.status_code}")
-                print("Response:", response.text)
-                return []
-        except requests.exceptions.RequestException as e:
-            print(f"An error occurred while fetching historical data: {e}")
-            return []+    def get_account_summary(self, account_number):
+        return self.ib.accountSummary(account_number)